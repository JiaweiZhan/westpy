--- conflicted
+++ resolved
@@ -1,15 +1,15 @@
 from setuptools import setup
 from setuptools import find_packages
 
-with open('README.md', 'r') as fh:
+with open("README.md", "r") as fh:
     long_description = fh.read()
 
 setup(name='westpy',
-      version='5.1.0',
+      version='4.3.0',
       packages=find_packages(),
       description='Python analysis tools for WEST',
       long_description=long_description,
-      long_description_content_type='text/markdown',
+      long_description_content_type="text/markdown",
       url='https://github.com/west-code-development/westpy.git',
       author='Marco Govoni',
       author_email='mgovoni@anl.gov',
@@ -20,21 +20,18 @@
           'matplotlib',
           'pyyaml',
           'datetime',
-          'requests',
+          'requests', 
           'mendeleev',
           'signac',
           'setuptools',
-          'urllib3',
+          'urllib3', 
           'prompt-toolkit',
-          'sphinx',
+          'sphinx', 
           'sphinx_rtd_theme',
           'py3Dmol',
-<<<<<<< HEAD
           'pyscf',
-          'ipython'
-=======
-          'pandas'
->>>>>>> 25a25ff3
+          'ipython',
+	  'pandas'
       ],
       python_requires='>=3.6, <4',
       zip_safe=True)